--- conflicted
+++ resolved
@@ -19,11 +19,7 @@
             
         </div>
         <div class="yui3-u-1-4 version">
-<<<<<<< HEAD
-            <em>API Docs for: 1.5.3</em>
-=======
             <em>API Docs for: 1.6.0</em>
->>>>>>> 293d7400
         </div>
     </div>
     <div id="bd" class="yui3-g">
@@ -790,11 +786,7 @@
             
         
         
-<<<<<<< HEAD
-        <a href="../files/src_pixi_loaders_JsonLoader.js.html#l191"><code>src&#x2F;pixi&#x2F;loaders&#x2F;JsonLoader.js:191</code></a>
-=======
         <a href="../files/src_pixi_loaders_JsonLoader.js.html#l193"><code>src&#x2F;pixi&#x2F;loaders&#x2F;JsonLoader.js:193</code></a>
->>>>>>> 293d7400
         
         </p>
 
@@ -908,11 +900,7 @@
             
         
         
-<<<<<<< HEAD
-        <a href="../files/src_pixi_loaders_JsonLoader.js.html#l177"><code>src&#x2F;pixi&#x2F;loaders&#x2F;JsonLoader.js:177</code></a>
-=======
         <a href="../files/src_pixi_loaders_JsonLoader.js.html#l179"><code>src&#x2F;pixi&#x2F;loaders&#x2F;JsonLoader.js:179</code></a>
->>>>>>> 293d7400
         
         </p>
 

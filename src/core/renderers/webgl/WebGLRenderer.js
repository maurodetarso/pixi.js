--- conflicted
+++ resolved
@@ -480,7 +480,6 @@
      * Changes the current shader to the one given in parameter
      *
      * @param {PIXI.Shader} shader - the new shader
-<<<<<<< HEAD
      * @param {boolean} dontSync - false if the shader should automatically sync its uniforms.
      * @return {PIXI.WebGLRenderer} Returns itself.
      */
@@ -495,15 +494,10 @@
      * Changes the current GLShader to the one given in parameter
      *
      * @param {PIXI.glCore.Shader} shader - the new glShader
-     * @return {PIXI.WebGLRenderer} Returns itself.
-     */
-    _bindGLShader(shader)
-=======
      * @param {boolean} [autoProject=true] - Whether automatically set the projection matrix
      * @return {PIXI.WebGLRenderer} Returns itself.
      */
-    bindShader(shader, autoProject)
->>>>>>> 5827e82e
+    _bindGLShader(shader, autoProject)
     {
         // TODO cache
         if (this._activeShader !== shader)

--- conflicted
+++ resolved
@@ -582,20 +582,12 @@
 
                 // If the child is interactive , that means that the object hit was actually interactive and not just the child of an interactive object.
                 // This means we no longer need to hit test anything else. We still need to run through all objects, but we don't need to perform any hit tests.
-<<<<<<< HEAD
-                //if(child.interactive)
-=======
-
->>>>>>> 0820620a
+
                 //{
                 hitTest = false;
                 //}
 
                 // we can break now as we have hit an object.
-<<<<<<< HEAD
-                //break;
-=======
->>>>>>> 0820620a
             }
         }
     }

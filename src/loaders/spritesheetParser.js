--- conflicted
+++ resolved
@@ -1,9 +1,6 @@
 var Resource = require('resource-loader').Resource,
     path = require('path'),
-    core = require('../core'),
-    async = require('async');
-
-var BATCH_SIZE = 1000;
+    core = require('../core');
 
 var BATCH_SIZE = 1000;
 
@@ -11,10 +8,7 @@
 {
     return function (resource, next)
     {
-<<<<<<< HEAD
-=======
         var resourcePath;
->>>>>>> 0820620a
         var imageResourceName = resource.name + '_image';
 
         // skip if no data, its not json, it isn't spritesheet data, or the image resource already exists
@@ -29,12 +23,6 @@
             metadata: resource.metadata.imageMetadata
         };
 
-<<<<<<< HEAD
-        var route = path.dirname(resource.url.replace(this.baseUrl, ''));
-
-        // load the image for this sheet
-        this.add(imageResourceName, route + '/' + resource.data.meta.image, loadOptions, function (res)
-=======
         // Prepend url path unless the resource image is a data url
         if (resource.isDataUrl)
         {
@@ -47,7 +35,6 @@
 
         // load the image for this sheet
         this.add(imageResourceName, resourcePath, loadOptions, function (res)
->>>>>>> 0820620a
         {
             resource.textures = {};
 
@@ -62,54 +49,6 @@
 
                 while (frameIndex - initialFrameIndex < maxFrames && frameIndex < frameKeys.length)
                 {
-<<<<<<< HEAD
-                    var frame = frames[frameKeys[frameIndex]];
-                    var rect = frame.frame;
-
-                    if (rect)
-                    {
-                        var size = null;
-                        var trim = null;
-
-                        if (frame.rotated)
-                        {
-                            size = new core.Rectangle(rect.x, rect.y, rect.h, rect.w);
-                        }
-                        else
-                        {
-                            size = new core.Rectangle(rect.x, rect.y, rect.w, rect.h);
-                        }
-
-                        //  Check to see if the sprite is trimmed
-                        if (frame.trimmed)
-                        {
-                            trim = new core.Rectangle(
-                                frame.spriteSourceSize.x / resolution,
-                                frame.spriteSourceSize.y / resolution,
-                                frame.sourceSize.w / resolution,
-                                frame.sourceSize.h / resolution
-                            );
-                        }
-
-                        // flip the width and height!
-                        if (frame.rotated)
-                        {
-                            var temp = size.width;
-                            size.width = size.height;
-                            size.height = temp;
-                        }
-
-                        size.x /= resolution;
-                        size.y /= resolution;
-                        size.width /= resolution;
-                        size.height /= resolution;
-
-                        resource.textures[frameKeys[frameIndex]] = new core.Texture(res.texture.baseTexture, size, size.clone(), trim, frame.rotated);
-
-                        // lets also add the frame to pixi's global cache for fromFrame and fromImage functions
-                        core.utils.TextureCache[frameKeys[frameIndex]] = resource.textures[frameKeys[frameIndex]];
-                    }
-=======
                     var i = frameKeys[frameIndex];
                     var rect = frames[i].frame;
 
@@ -145,7 +84,6 @@
 
                     }
 
->>>>>>> 0820620a
                     frameIndex++;
                 }
             }
@@ -162,8 +100,6 @@
                 setTimeout(done, 0);
             }
 
-<<<<<<< HEAD
-=======
             function iteration() {
                 processNextBatch(function() {
                     if (shouldProcessNextBatch()) {
@@ -174,7 +110,6 @@
                 });
             }
 
->>>>>>> 0820620a
             if (frameKeys.length <= BATCH_SIZE)
             {
                 processFrames(0, BATCH_SIZE);
@@ -182,11 +117,7 @@
             }
             else
             {
-<<<<<<< HEAD
-                async.whilst(shouldProcessNextBatch, processNextBatch, next);
-=======
                 iteration();
->>>>>>> 0820620a
             }
         });
     };

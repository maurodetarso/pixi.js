--- conflicted
+++ resolved
@@ -9,7 +9,14 @@
  */
 PIXI._getBatch = function(gl)
 {
-    return PIXI._batchs.length ? new PIXI.WebGLBatch(gl) : PIXI._batchs.pop();
+    if(PIXI._batchs.length == 0)
+    {
+        return new PIXI.WebGLBatch(gl);
+    }
+    else
+    {
+        return PIXI._batchs.pop();
+    }
 }
 
 /**
@@ -17,13 +24,8 @@
  */
 PIXI._returnBatch = function(batch)
 {
-<<<<<<< HEAD
-	batch.clean();	
-	PIXI._batchs.push(batch);
-=======
-    batch.clean();
+    batch.clean();  
     PIXI._batchs.push(batch);
->>>>>>> 67d0c577
 }
 
 /**
@@ -31,17 +33,10 @@
  */
 PIXI._restoreBatchs = function(gl)
 {
-<<<<<<< HEAD
-	for (var i=0; i < PIXI._batchs.length; i++) 
-	{
-	  PIXI._batchs[i].restoreLostContext(gl);
-	};
-=======
-    for (var i = 0, l = PIXI._batchs.length; i < l; i++)
-    {
-        PIXI._batchs[i].restoreLostContext(gl);
-    }
->>>>>>> 67d0c577
+    for (var i=0; i < PIXI._batchs.length; i++) 
+    {
+      PIXI._batchs[i].restoreLostContext(gl);
+    };
 }
 
 /**
@@ -58,15 +53,9 @@
  */
 PIXI.WebGLBatch = function(gl)
 {
-<<<<<<< HEAD
-	this.gl = gl;
-	
-	this.size = 0;
-=======
     this.gl = gl;
-
+    
     this.size = 0;
->>>>>>> 67d0c577
 
     this.vertexBuffer =  gl.createBuffer();
     this.indexBuffer =  gl.createBuffer();
@@ -92,9 +81,10 @@
     this.colors = [];
     this.dynamicSize = 1;
     this.texture = null;
+    this.last = null;
     this.size = 0;
-    this.head = null;
-    this.tail = null;
+    this.head;
+    this.tail;
 }
 
 /**
@@ -117,13 +107,8 @@
  *
  * @method init
  * @param sprite {Sprite} the first sprite to be added to the batch. Only sprites with
-<<<<<<< HEAD
- *		the same base texture and blend mode will be allowed to be added to this batch
- */	
-=======
  *      the same base texture and blend mode will be allowed to be added to this batch
- */
->>>>>>> 67d0c577
+ */ 
 PIXI.WebGLBatch.prototype.init = function(sprite)
 {
     sprite.batch = this;
@@ -143,7 +128,7 @@
  * @method insertBefore
  * @param sprite {Sprite} the sprite to be added
  * @param nextSprite {nextSprite} the first sprite will be inserted before this sprite
- */	
+ */ 
 PIXI.WebGLBatch.prototype.insertBefore = function(sprite, nextSprite)
 {
     this.size++;
@@ -171,7 +156,7 @@
  * @method insertAfter
  * @param sprite {Sprite} the sprite to be added
  * @param  previousSprite {Sprite} the first sprite will be inserted after this sprite
- */	
+ */ 
 PIXI.WebGLBatch.prototype.insertAfter = function(sprite, previousSprite)
 {
     this.size++;
@@ -199,12 +184,12 @@
  *
  * @method remove
  * @param sprite {Sprite} the sprite to be removed
- */	
+ */ 
 PIXI.WebGLBatch.prototype.remove = function(sprite)
 {
     this.size--;
 
-    if (!this.size)
+    if(this.size == 0)
     {
         sprite.batch = null;
         sprite.__prev = null;
@@ -313,51 +298,6 @@
  */
 PIXI.WebGLBatch.prototype.growBatch = function()
 {
-<<<<<<< HEAD
-	var gl = this.gl;
-	if( this.size == 1)
-	{
-		this.dynamicSize = 1;
-	}
-	else
-	{
-		this.dynamicSize = this.size * 1.5
-	}
-	// grow verts
-	this.verticies = new Float32Array(this.dynamicSize * 8);
-
-	gl.bindBuffer(gl.ARRAY_BUFFER, this.vertexBuffer);
-	gl.bufferData(gl.ARRAY_BUFFER,this.verticies , gl.DYNAMIC_DRAW);
-
-	this.uvs  = new Float32Array( this.dynamicSize * 8 );
-	gl.bindBuffer(gl.ARRAY_BUFFER, this.uvBuffer);
-	gl.bufferData(gl.ARRAY_BUFFER, this.uvs , gl.DYNAMIC_DRAW);
-
-	this.dirtyUVS = true;
-
-	this.colors  = new Float32Array( this.dynamicSize * 4 );
-	gl.bindBuffer(gl.ARRAY_BUFFER, this.colorBuffer);
-	gl.bufferData(gl.ARRAY_BUFFER, this.colors , gl.DYNAMIC_DRAW);
-
-	this.dirtyColors = true;
-
-	this.indices = new Uint16Array(this.dynamicSize * 6); 
-	var length = this.indices.length/6;
-
-	for (var i=0; i < length; i++) 
-	{
-	    var index2 = i * 6;
-	    var index3 = i * 4;
-		this.indices[index2 + 0] = index3 + 0;
-		this.indices[index2 + 1] = index3 + 1;
-		this.indices[index2 + 2] = index3 + 2;
-		this.indices[index2 + 3] = index3 + 0;
-		this.indices[index2 + 4] = index3 + 2;
-		this.indices[index2 + 5] = index3 + 3;
-	};
-
-	gl.bindBuffer(gl.ELEMENT_ARRAY_BUFFER, this.indexBuffer);
-=======
     var gl = this.gl;
     if( this.size == 1)
     {
@@ -385,9 +325,10 @@
 
     this.dirtyColors = true;
 
-    this.indices = new Uint16Array(this.dynamicSize * 6);
-
-    for (var i = 0, l = this.indices.length/6; i < l; i++)
+    this.indices = new Uint16Array(this.dynamicSize * 6); 
+    var length = this.indices.length/6;
+
+    for (var i=0; i < length; i++) 
     {
         var index2 = i * 6;
         var index3 = i * 4;
@@ -397,10 +338,9 @@
         this.indices[index2 + 3] = index3 + 0;
         this.indices[index2 + 4] = index3 + 2;
         this.indices[index2 + 5] = index3 + 3;
-    }
+    };
 
     gl.bindBuffer(gl.ELEMENT_ARRAY_BUFFER, this.indexBuffer);
->>>>>>> 67d0c577
     gl.bufferData(gl.ELEMENT_ARRAY_BUFFER, this.indices, gl.STATIC_DRAW);
 }
 
@@ -440,13 +380,8 @@
         this.uvs[index +2] = (frame.x + frame.width) / tw;
         this.uvs[index +3] = frame.y / th;
 
-<<<<<<< HEAD
-		this.uvs[index +4] = (frame.x + frame.width) / tw;
-		this.uvs[index +5] = (frame.y + frame.height) / th; 
-=======
         this.uvs[index +4] = (frame.x + frame.width) / tw;
-        this.uvs[index +5] = (frame.y + frame.height) / th;
->>>>>>> 67d0c577
+        this.uvs[index +5] = (frame.y + frame.height) / th; 
 
         this.uvs[index +6] = frame.x / tw;
         this.uvs[index +7] = (frame.y + frame.height) / th;
@@ -479,28 +414,17 @@
 
     var indexRun = 0;
 
-<<<<<<< HEAD
-	var displayObject = this.head;
-	var verticies = this.verticies;
-	var uvs = this.uvs;
-	var colors = this.colors;
-	
-	while(displayObject)
-	{
-		if(displayObject.vcount === PIXI.visibleCount)
-		{
-			width = displayObject.texture.frame.width;
-			height = displayObject.texture.frame.height;
-=======
     var displayObject = this.head;
-
+    var verticies = this.verticies;
+    var uvs = this.uvs;
+    var colors = this.colors;
+    
     while(displayObject)
     {
         if(displayObject.vcount === PIXI.visibleCount)
         {
             width = displayObject.texture.frame.width;
             height = displayObject.texture.frame.height;
->>>>>>> 67d0c577
 
             // TODO trim??
             aX = displayObject.anchor.x;// - displayObject.texture.trim.x
@@ -522,31 +446,17 @@
             tx = worldTransform[2];
             ty = worldTransform[5];
 
-<<<<<<< HEAD
-			verticies[index + 0 ] = a * w1 + c * h1 + tx; 
-			verticies[index + 1 ] = d * h1 + b * w1 + ty;
-
-			verticies[index + 2 ] = a * w0 + c * h1 + tx; 
-			verticies[index + 3 ] = d * h1 + b * w0 + ty; 
-
-			verticies[index + 4 ] = a * w0 + c * h0 + tx; 
-			verticies[index + 5 ] = d * h0 + b * w0 + ty; 
-
-			verticies[index + 6] =  a * w1 + c * h0 + tx; 
-			verticies[index + 7] =  d * h0 + b * w1 + ty; 
-=======
-            this.verticies[index + 0 ] = a * w1 + c * h1 + tx;
-            this.verticies[index + 1 ] = d * h1 + b * w1 + ty;
-
-            this.verticies[index + 2 ] = a * w0 + c * h1 + tx;
-            this.verticies[index + 3 ] = d * h1 + b * w0 + ty;
-
-            this.verticies[index + 4 ] = a * w0 + c * h0 + tx;
-            this.verticies[index + 5 ] = d * h0 + b * w0 + ty;
-
-            this.verticies[index + 6] =  a * w1 + c * h0 + tx;
-            this.verticies[index + 7] =  d * h0 + b * w1 + ty;
->>>>>>> 67d0c577
+            verticies[index + 0 ] = a * w1 + c * h1 + tx; 
+            verticies[index + 1 ] = d * h1 + b * w1 + ty;
+
+            verticies[index + 2 ] = a * w0 + c * h1 + tx; 
+            verticies[index + 3 ] = d * h1 + b * w0 + ty; 
+
+            verticies[index + 4 ] = a * w0 + c * h0 + tx; 
+            verticies[index + 5 ] = d * h0 + b * w0 + ty; 
+
+            verticies[index + 6] =  a * w1 + c * h0 + tx; 
+            verticies[index + 7] =  d * h0 + b * w1 + ty; 
 
             if(displayObject.updateFrame || displayObject.texture.updateFrame)
             {
@@ -558,31 +468,17 @@
                 var tw = texture.baseTexture.width;
                 var th = texture.baseTexture.height;
 
-<<<<<<< HEAD
-				uvs[index + 0] = frame.x / tw;
-				uvs[index +1] = frame.y / th;
-
-				uvs[index +2] = (frame.x + frame.width) / tw;
-				uvs[index +3] = frame.y / th;
-
-				uvs[index +4] = (frame.x + frame.width) / tw;
-				uvs[index +5] = (frame.y + frame.height) / th; 
-
-				uvs[index +6] = frame.x / tw;
-				uvs[index +7] = (frame.y + frame.height) / th;
-=======
-                this.uvs[index + 0] = frame.x / tw;
-                this.uvs[index +1] = frame.y / th;
-
-                this.uvs[index +2] = (frame.x + frame.width) / tw;
-                this.uvs[index +3] = frame.y / th;
-
-                this.uvs[index +4] = (frame.x + frame.width) / tw;
-                this.uvs[index +5] = (frame.y + frame.height) / th;
-
-                this.uvs[index +6] = frame.x / tw;
-                this.uvs[index +7] = (frame.y + frame.height) / th;
->>>>>>> 67d0c577
+                uvs[index + 0] = frame.x / tw;
+                uvs[index +1] = frame.y / th;
+
+                uvs[index +2] = (frame.x + frame.width) / tw;
+                uvs[index +3] = frame.y / th;
+
+                uvs[index +4] = (frame.x + frame.width) / tw;
+                uvs[index +5] = (frame.y + frame.height) / th; 
+
+                uvs[index +6] = frame.x / tw;
+                uvs[index +7] = (frame.y + frame.height) / th;
 
                 displayObject.updateFrame = false;
             }
@@ -592,21 +488,8 @@
             {
                 displayObject.cacheAlpha = displayObject.worldAlpha;
 
-<<<<<<< HEAD
-				var colorIndex = indexRun * 4;
-				colors[colorIndex] = colors[colorIndex + 1] = colors[colorIndex + 2] = colors[colorIndex + 3] = displayObject.worldAlpha;
-				this.dirtyColors = true;
-			}
-		}
-		else
-		{
-			index = indexRun * 8;
-
-			verticies[index + 0 ] = verticies[index + 1 ] = verticies[index + 2 ] = verticies[index + 3 ] = verticies[index + 4 ] = verticies[index + 5 ] = verticies[index + 6] = 	verticies[index + 7] = 0;
-		}
-=======
                 var colorIndex = indexRun * 4;
-                this.colors[colorIndex] = this.colors[colorIndex + 1] = this.colors[colorIndex + 2] = this.colors[colorIndex + 3] = displayObject.worldAlpha;
+                colors[colorIndex] = colors[colorIndex + 1] = colors[colorIndex + 2] = colors[colorIndex + 3] = displayObject.worldAlpha;
                 this.dirtyColors = true;
             }
         }
@@ -614,19 +497,8 @@
         {
             index = indexRun * 8;
 
-            this.verticies[index + 0 ] = 0;
-            this.verticies[index + 1 ] = 0;
-
-            this.verticies[index + 2 ] = 0;
-            this.verticies[index + 3 ] = 0;
-
-            this.verticies[index + 4 ] = 0;
-            this.verticies[index + 5 ] = 0;
-
-            this.verticies[index + 6] = 0;
-            this.verticies[index + 7] = 0;
+            verticies[index + 0 ] = verticies[index + 1 ] = verticies[index + 2 ] = verticies[index + 3 ] = verticies[index + 4 ] = verticies[index + 5 ] = verticies[index + 6] =  verticies[index + 7] = 0;
         }
->>>>>>> 67d0c577
 
         indexRun++;
         displayObject = displayObject.__next;
@@ -642,57 +514,34 @@
 {
     start = start || 0;
 
-<<<<<<< HEAD
-	if(end == undefined)end = this.size;
-	
-	if(this.dirty)
-	{
-		this.refresh();
-		this.dirty = false;
-	}
-=======
-    if (arguments.length < 2) end = this.size;
-
+    if(end == undefined)end = this.size;
+    
     if(this.dirty)
     {
         this.refresh();
         this.dirty = false;
     }
->>>>>>> 67d0c577
-
-    if (!this.size) return;
+
+    if (this.size == 0)return;
 
     this.update();
     var gl = this.gl;
 
     //TODO optimize this!
 
-<<<<<<< HEAD
-	var shaderProgram = PIXI.defaultShader;
-	
-	//gl.useProgram(shaderProgram);
-
-	// update the verts..
-	gl.bindBuffer(gl.ARRAY_BUFFER, this.vertexBuffer);
-	// ok..
-	gl.bufferSubData(gl.ARRAY_BUFFER, 0, this.verticies)
-    gl.vertexAttribPointer(shaderProgram.aVertexPosition, 2, gl.FLOAT, false, 0, 0);
-	// update the uvs
-	//var isDefault = (shaderProgram == PIXI.shaderProgram)
-
-   	gl.bindBuffer(gl.ARRAY_BUFFER, this.uvBuffer);
-=======
-    var shaderProgram = PIXI.shaderProgram;
-    gl.useProgram(shaderProgram);
+    var shaderProgram = PIXI.defaultShader;
+    
+    //gl.useProgram(shaderProgram);
 
     // update the verts..
     gl.bindBuffer(gl.ARRAY_BUFFER, this.vertexBuffer);
     // ok..
     gl.bufferSubData(gl.ARRAY_BUFFER, 0, this.verticies)
-    gl.vertexAttribPointer(shaderProgram.vertexPositionAttribute, 2, gl.FLOAT, false, 0, 0);
+    gl.vertexAttribPointer(shaderProgram.aVertexPosition, 2, gl.FLOAT, false, 0, 0);
     // update the uvs
+    //var isDefault = (shaderProgram == PIXI.shaderProgram)
+
     gl.bindBuffer(gl.ARRAY_BUFFER, this.uvBuffer);
->>>>>>> 67d0c577
 
     if(this.dirtyUVS)
     {
@@ -715,12 +564,7 @@
     }
 
     gl.vertexAttribPointer(shaderProgram.colorAttribute, 1, gl.FLOAT, false, 0, 0);
-<<<<<<< HEAD
-	// dont need to upload!
-=======
-
     // dont need to upload!
->>>>>>> 67d0c577
     gl.bindBuffer(gl.ELEMENT_ARRAY_BUFFER, this.indexBuffer);
 
     var len = end - start;

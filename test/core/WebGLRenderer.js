'use strict';

const withGL = require('../withGL');

describe('PIXI.WebGLRenderer', function ()
{
    it('setting option legacy should disable VAOs and SPRITE_MAX_TEXTURES', withGL(function ()
    {
        const renderer = new PIXI.WebGLRenderer(1, 1, { legacy: true });

<<<<<<< HEAD

        expect(PIXI.glCore.VertexArrayObject.FORCE_NATIVE).to.equal(true);
        expect(renderer.plugins.sprite.MAX_TEXTURES).to.equal(1);

        renderer.destroy();
    });
}));
=======
        try
        {
            expect(PIXI.glCore.VertexArrayObject.FORCE_NATIVE).to.equal(true);
            expect(renderer.plugins.sprite.MAX_TEXTURES).to.equal(1);
        }
        finally
        {
            renderer.destroy();
        }
    }));
});
>>>>>>> 5827e82e
<|MERGE_RESOLUTION|>--- conflicted
+++ resolved
@@ -8,15 +8,6 @@
     {
         const renderer = new PIXI.WebGLRenderer(1, 1, { legacy: true });
 
-<<<<<<< HEAD
-
-        expect(PIXI.glCore.VertexArrayObject.FORCE_NATIVE).to.equal(true);
-        expect(renderer.plugins.sprite.MAX_TEXTURES).to.equal(1);
-
-        renderer.destroy();
-    });
-}));
-=======
         try
         {
             expect(PIXI.glCore.VertexArrayObject.FORCE_NATIVE).to.equal(true);
@@ -27,5 +18,4 @@
             renderer.destroy();
         }
     }));
-});
->>>>>>> 5827e82e
+});